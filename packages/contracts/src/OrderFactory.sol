// SPDX-License-Identifier: LGPL-3.0-only
pragma solidity 0.8.19;

import {Clones} from "oz/proxy/Clones.sol";
import {IERC20} from "oz/token/ERC20/IERC20.sol";
import {Ownable2Step} from "oz/access/Ownable2Step.sol";
import {SafeERC20} from "oz/token/ERC20/utils/SafeERC20.sol";

error ForbiddenValue();

contract OrderFactory is Ownable2Step {
<<<<<<< HEAD
=======
  using SafeERC20 for IERC20;
  
>>>>>>> 308b77ab
  uint16 public protocolFee = 5; // default 0.05% (range: 0-10000)

  event OrderCreated(address indexed order);

  /// @dev Allows to create a new proxy contract and execute a message call to the new proxy within one transaction.
  /// @param _singleton Address of singleton contract. Must be deployed at the time of execution.
  /// @param _initializer Payload for a message call to be sent to a new proxy contract.
  /// @param _saltNonce Nonce that will be used to generate the salt to calculate the address of the new proxy contract.
  function createProxy(address _singleton, bytes memory _initializer, uint256 _saltNonce)
    internal
    returns (address order)
  {
    // If the initializer changes the proxy address should change too. Hashing the initializer data is cheaper than just concatinating it
    bytes32 salt = keccak256(abi.encodePacked(keccak256(_initializer), _saltNonce));
    order = Clones.cloneDeterministic(_singleton, salt);

    if (_initializer.length > 0) {
      // solhint-disable-next-line no-inline-assembly
      assembly {
        if eq(call(gas(), order, 0, add(_initializer, 0x20), mload(_initializer), 0, 0), 0) { revert(0, 0) }
      }
    }
  }

  /// @dev Allows to create a new order contract and execute a message call to the new order within one transaction.
  /// @param _singleton Address of singleton contract. Must be deployed at the time of execution.
  /// @param _owner The owner of the order.
  /// @param _receiver The receiver of the buyToken orders.
  /// @param _sellToken The token that is being traded in the order.
  /// @param _amount The amount of the DCA order.
  /// @param _buyToken The token that is DCA'd in the order.
  /// @param _startTime The start time of the DCA order.
  /// @param _endTime The end time of the DCA order.
  /// @param _interval The frequency interval of the DCA order in hours.
  /// @param _settlementContract The settlement contract address.
  /// @param _saltNonce Nonce that will be used to generate the salt to calculate the address of the new order contract.
  function createOrderWithNonce(
    address _singleton,
    address _owner,
    address _receiver,
    address _sellToken,
    address _buyToken,
    uint256 _amount,
    uint256 _startTime,
    uint256 _endTime,
    uint256 _interval,
    address _settlementContract,
    uint256 _saltNonce
  ) public returns (address order) {
    uint256 feeAmount = (_amount * protocolFee) / 100;
    uint256 amountWithoutFees = _amount - feeAmount;

    bytes memory initliazier = abi.encodeWithSignature(
      "initialize(address,address,address,address,uint256,uint256,uint256,uint256,address)",
      _owner,
      _receiver,
      _sellToken,
      _buyToken,
      amountWithoutFees,
      _startTime,
      _endTime,
      _interval,
      _settlementContract
    );

    // Deploy a new order
    order = createProxy(_singleton, initliazier, _saltNonce);

    emit OrderCreated(order);

<<<<<<< HEAD
    // Transfer the amount to the order
    IERC20(_sellToken).transferFrom(msg.sender, order, amountWithoutFees);

    // Transfer the fee to the factory
    IERC20(_sellToken).transferFrom(msg.sender, address(this), feeAmount);
  }

  /// @dev Set the protocol fee percent
  /// @param _fee The new protocol fee percent 0-100% (range: 0-10000)
  function setProtocolFee(uint16 _fee) external onlyOwner {
    if (_fee > 10000) revert ForbiddenValue();
    protocolFee = _fee;
=======
    // Transfer the principal to the order
    IERC20(_sellToken).safeTransferFrom(msg.sender, order, _principal - ((_principal * protocolFee) / 100));

    // Transfer the fee to the factory
    IERC20(_sellToken).safeTransferFrom(msg.sender, address(this), (_principal * protocolFee) / 100);
  }

  /// @dev Set the protocol fee percent  
  /// @param _fee The new protocol fee percent 0-5% (range: 0-500)
  function setProtocolFee(uint16 _fee) external onlyOwner {
      if (_fee > 500) revert ForbiddenValue();
      protocolFee = _fee;
>>>>>>> 308b77ab
  }

  /// @dev Withdraw protocol fee share
  /// @param tokens Tokens' addresses transferred to the owner as protocol fee
  function withdrawTokens(address[] calldata tokens) external onlyOwner {
<<<<<<< HEAD
    for (uint256 i = 0; i < tokens.length; i++) {
      IERC20(tokens[i]).transfer(owner(), IERC20(tokens[i]).balanceOf(address(this)));
    }
=======
      for (uint256 i = 0; i < tokens.length; i++) {
        IERC20(tokens[i]).safeTransfer(owner(), IERC20(tokens[i]).balanceOf(address(this)));
      }
>>>>>>> 308b77ab
  }
}<|MERGE_RESOLUTION|>--- conflicted
+++ resolved
@@ -9,11 +9,8 @@
 error ForbiddenValue();
 
 contract OrderFactory is Ownable2Step {
-<<<<<<< HEAD
-=======
   using SafeERC20 for IERC20;
   
->>>>>>> 308b77ab
   uint16 public protocolFee = 5; // default 0.05% (range: 0-10000)
 
   event OrderCreated(address indexed order);
@@ -84,46 +81,25 @@
 
     emit OrderCreated(order);
 
-<<<<<<< HEAD
     // Transfer the amount to the order
-    IERC20(_sellToken).transferFrom(msg.sender, order, amountWithoutFees);
+    IERC20(_sellToken).safeTransferFrom(msg.sender, order, amountWithoutFees);
 
     // Transfer the fee to the factory
-    IERC20(_sellToken).transferFrom(msg.sender, address(this), feeAmount);
+    IERC20(_sellToken).safeTransferFrom(msg.sender, address(this), feeAmount);
   }
 
   /// @dev Set the protocol fee percent
-  /// @param _fee The new protocol fee percent 0-100% (range: 0-10000)
-  function setProtocolFee(uint16 _fee) external onlyOwner {
-    if (_fee > 10000) revert ForbiddenValue();
-    protocolFee = _fee;
-=======
-    // Transfer the principal to the order
-    IERC20(_sellToken).safeTransferFrom(msg.sender, order, _principal - ((_principal * protocolFee) / 100));
-
-    // Transfer the fee to the factory
-    IERC20(_sellToken).safeTransferFrom(msg.sender, address(this), (_principal * protocolFee) / 100);
-  }
-
-  /// @dev Set the protocol fee percent  
   /// @param _fee The new protocol fee percent 0-5% (range: 0-500)
   function setProtocolFee(uint16 _fee) external onlyOwner {
-      if (_fee > 500) revert ForbiddenValue();
-      protocolFee = _fee;
->>>>>>> 308b77ab
+    if (_fee > 500) revert ForbiddenValue();
+    protocolFee = _fee;
   }
 
   /// @dev Withdraw protocol fee share
   /// @param tokens Tokens' addresses transferred to the owner as protocol fee
   function withdrawTokens(address[] calldata tokens) external onlyOwner {
-<<<<<<< HEAD
     for (uint256 i = 0; i < tokens.length; i++) {
-      IERC20(tokens[i]).transfer(owner(), IERC20(tokens[i]).balanceOf(address(this)));
+      IERC20(tokens[i]).safeTransfer(owner(), IERC20(tokens[i]).balanceOf(address(this)));
     }
-=======
-      for (uint256 i = 0; i < tokens.length; i++) {
-        IERC20(tokens[i]).safeTransfer(owner(), IERC20(tokens[i]).balanceOf(address(this)));
-      }
->>>>>>> 308b77ab
   }
 }
import React from 'react';
import ReactDOM from 'react-dom/client';
import { createHashRouter, RouterProvider } from 'react-router-dom';
import './index.css';
import { WalletProvider } from './wallet';
import IndexPage from './pages';
import OrdersPage from './pages/orders';
import { Provider as StateProvider } from 'react-redux';
import { ModalProvider } from './modal/ModalProvider';
import { UserUpdater } from './state/user/updater';
import { ListsUpdater } from './state/lists/updater';
import { MulticallUpdater } from './state/multicall/updater';
import store from './state';
<<<<<<< HEAD
import { LaunchModal } from './module/waiting-list/Modal';
=======
import { Modal as WaitingListModal } from './module/waiting-list/Modal';
import { AnalyticsProvider } from './analytics';
>>>>>>> 4f0b7652

const router = createHashRouter([
  {
    path: '/',
    element: <IndexPage />,
  },
  {
    path: '/create',
    element: <IndexPage />,
  },
  {
    path: '/orders',
    element: <OrdersPage />,
  },
]);

const root = ReactDOM.createRoot(document.getElementById('root') as HTMLElement);

function Updaters() {
  return (
    <>
      <ListsUpdater />
      <UserUpdater />
      <MulticallUpdater />
    </>
  );
}

const isPreLaunch = process.env.REACT_APP_RELEASE_STAGE !== 'beta';

root.render(
  <React.StrictMode>
<<<<<<< HEAD
    <StateProvider store={store}>
      <WalletProvider>
        <ModalProvider>
          <Updaters />
          {isPreLaunch && <LaunchModal />}
          <RouterProvider router={router} />
        </ModalProvider>
      </WalletProvider>
    </StateProvider>
=======
    <AnalyticsProvider>
      <StateProvider store={store}>
        <WalletProvider>
          <ModalProvider>
            <Updaters />
            {isPreLaunch && <WaitingListModal />}
            <RouterProvider router={router} />
          </ModalProvider>
        </WalletProvider>
      </StateProvider>
    </AnalyticsProvider>
>>>>>>> 4f0b7652
  </React.StrictMode>
);<|MERGE_RESOLUTION|>--- conflicted
+++ resolved
@@ -11,12 +11,8 @@
 import { ListsUpdater } from './state/lists/updater';
 import { MulticallUpdater } from './state/multicall/updater';
 import store from './state';
-<<<<<<< HEAD
 import { LaunchModal } from './module/waiting-list/Modal';
-=======
-import { Modal as WaitingListModal } from './module/waiting-list/Modal';
 import { AnalyticsProvider } from './analytics';
->>>>>>> 4f0b7652
 
 const router = createHashRouter([
   {
@@ -49,28 +45,16 @@
 
 root.render(
   <React.StrictMode>
-<<<<<<< HEAD
-    <StateProvider store={store}>
-      <WalletProvider>
-        <ModalProvider>
-          <Updaters />
-          {isPreLaunch && <LaunchModal />}
-          <RouterProvider router={router} />
-        </ModalProvider>
-      </WalletProvider>
-    </StateProvider>
-=======
     <AnalyticsProvider>
       <StateProvider store={store}>
         <WalletProvider>
           <ModalProvider>
             <Updaters />
-            {isPreLaunch && <WaitingListModal />}
+            {isPreLaunch && <LaunchModal />}
             <RouterProvider router={router} />
           </ModalProvider>
         </WalletProvider>
       </StateProvider>
     </AnalyticsProvider>
->>>>>>> 4f0b7652
   </React.StrictMode>
 );